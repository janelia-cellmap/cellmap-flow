import neuroglancer
import itertools
import logging

from cellmap_flow.dashboard.app import create_and_run_app
from cellmap_flow.utils.scale_pyramid import get_raw_layer
<<<<<<< HEAD
from cellmap_flow.globals import Flow
=======
from cellmap_flow.globals import g
>>>>>>> b6f5a056
from cellmap_flow.utils.web_utils import (
    ARGS_KEY,
    get_norms_post_args,
)


logger = logging.getLogger(__name__)

neuroglancer.set_server_bind_address("0.0.0.0")


def generate_neuroglancer_url(dataset_path, extras = []):
    g = Flow()
    g.viewer = neuroglancer.Viewer()
    g.dataset_path = dataset_path
    st_data = get_norms_post_args(g.input_norms, g.postprocess)

    # Add a layer to the viewer
    with g.viewer.txn() as s:
        if dataset_path.startswith("/"):
            g.raw = get_raw_layer(dataset_path)
            s.layers["data"] = g.raw
        else:
            if ".zarr" in dataset_path:
                filetype = "zarr"
            elif ".n5" in dataset_path:
                filetype = "n5"
            else:
                filetype = "precomputed"
            s.layers["data"] = neuroglancer.ImageLayer(
                source=f"{filetype}://{dataset_path}",
            )
        for i,extra in enumerate(extras):
            logger.error(f" adding extra {i} {extra}")
            if extra.startswith("/"):
                s.layers[f"extra_{i}"] = get_raw_layer(extra,normalize=False)
            else:
                if ".zarr" in extra:
                    filetype = "zarr"
                elif ".n5" in extra:
                    filetype = "n5"
                else:
                    filetype = "precomputed"
                s.layers[f"extra_{i}"] = neuroglancer.ImageLayer(
                    source=f"{filetype}://{extra}",
                )
        colors = [
            "red",
            "green",
            "blue",
            "yellow",
            "purple",
            "orange",
            "cyan",
            "magenta",
        ]
        color_cycle = itertools.cycle(colors)
        for job in g.jobs:
            model = job.model_name
            host = job.host
            color = next(color_cycle)
            s.layers[model] = neuroglancer.ImageLayer(
                source=f"n5://{host}/{model}{ARGS_KEY}{st_data}{ARGS_KEY}",
                shader=f"""#uicontrol invlerp normalized(range=[0, 1], window=[0, 1]);
    #uicontrol vec3 color color(default="{color}");
    void main(){{emitRGB(color * normalized());}}""",
            )
    # show(viewer)
    viewer_url = str(g.viewer)
    # .replace("zouinkhim-lm1", "192.168.1.167")
    print("viewer", viewer_url)
    url = create_and_run_app(neuroglancer_url=viewer_url)
    show(url)
    return url


def show(viewer):
    print()
    print()
    print("**********************************************")
    print("LINK:")
    print(viewer)
    print("**********************************************")
    print()
    print()<|MERGE_RESOLUTION|>--- conflicted
+++ resolved
@@ -4,11 +4,8 @@
 
 from cellmap_flow.dashboard.app import create_and_run_app
 from cellmap_flow.utils.scale_pyramid import get_raw_layer
-<<<<<<< HEAD
-from cellmap_flow.globals import Flow
-=======
 from cellmap_flow.globals import g
->>>>>>> b6f5a056
+
 from cellmap_flow.utils.web_utils import (
     ARGS_KEY,
     get_norms_post_args,
@@ -21,7 +18,6 @@
 
 
 def generate_neuroglancer_url(dataset_path, extras = []):
-    g = Flow()
     g.viewer = neuroglancer.Viewer()
     g.dataset_path = dataset_path
     st_data = get_norms_post_args(g.input_norms, g.postprocess)
