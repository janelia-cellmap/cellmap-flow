--- conflicted
+++ resolved
@@ -3,15 +3,14 @@
 import logging
 import os
 
-neuroglancer.set_server_bind_address("0.0.0.0")
+from cellmap_flow.image_data_interface import ImageDataInterface
+from cellmap_flow.utils.scale_pyramid import ScalePyramid
+from cellmap_flow.dashboard.app import create_and_run_app
+
 
 logger = logging.getLogger(__name__)
 
-from cellmap_flow.image_data_interface import ImageDataInterface
-<<<<<<< HEAD
-=======
-from cellmap_flow.utils.scale_pyramid import ScalePyramid
->>>>>>> 9c75ef7b
+neuroglancer.set_server_bind_address("0.0.0.0")
 
 
 # TODO support multiresolution datasets
@@ -20,18 +19,6 @@
         axis = ["x", "y", "z"]
     else:
         axis = ["z", "y", "x"]
-<<<<<<< HEAD
-    image = ImageDataInterface(dataset_path)
-    return neuroglancer.ImageLayer(
-        source=neuroglancer.LocalVolume(
-            data=image.ts,
-            dimensions=neuroglancer.CoordinateSpace(
-                names=axis,
-                units="nm",
-                scales=image.voxel_size,
-            ),
-            voxel_offset=image.offset,
-=======
 
     layers = []
 
@@ -66,9 +53,7 @@
                 ),
                 voxel_offset=image.offset,
             )
->>>>>>> 9c75ef7b
         )
-    )
 
 
 def generate_neuroglancer_url(dataset_path, inference_dict):
@@ -132,8 +117,10 @@
 #uicontrol vec3 color color(default="{color}");
 void main(){{emitRGB(color * normalized());}}""",
             )
-    show(viewer)
-    return viewer
+    # show(viewer)
+    url = create_and_run_app(neuroglancer_url=str(viewer))
+    show(url)
+    return url
 
 
 def show(viewer):
