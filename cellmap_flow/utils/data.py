--- conflicted
+++ resolved
@@ -539,42 +539,6 @@
     output = np.ascontiguousarray(output).clip(0, 1) * 255.0
     return output.astype(np.uint8), reordered_axes
 
-
-<<<<<<< HEAD
-=======
-# from funlib.geometry import Coordinate, Roi
-# from bioimageio.core import predict, create_prediction_pipeline, Sample, Tensor
-
-# for n in [
-#     "impartial-shrimp",
-#     "affable-shark",
-#     "happy-elephant",
-#     "kind-seashell",
-# ]:  # "impartial-shrimp", "affable-shark",
-#     print("starting", n)
-#     b = BioModelConfig(n, Coordinate(16, 16, 16))
-#     b = b.config
-#     from bioimageio.core.digest_spec import get_test_inputs, get_test_outputs
-
-#     pp = create_prediction_pipeline(b.model)
-
-#     print(b.model.outputs[0].axes)
-
-#     o = b.process_chunk(
-#         ImageDataInterface(
-#             "/nrs/cellmap/data/jrc_mus-liver-zon-2/jrc_mus-liver-zon-2.zarr/recon-1/em/fibsem-uint8/s1"
-#         ),
-#         input_roi=Roi((16000, 16000, 16000), b.read_shape),
-#     )
-#     print(b, b.output_voxel_size, b.read_shape, b.write_shape, b.block_shape, o.shape)
-#     # print("stopped", n)
-
-# # %%
-# b.model.inputs
-# # %%
-
-
->>>>>>> b6f5a056
 def parse_model_configs(yaml_file_path: str) -> List[ModelConfig]:
     """
     Reads a YAML file that defines a list of model configs.
