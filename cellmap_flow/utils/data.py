IP_PATTERN = "CELLMAP_FLOW_SERVER_IP(ip_address)CELLMAP_FLOW_SERVER_IP"
# %%
import logging
<<<<<<< HEAD
import warnings
import numpy as np

from cellmap_flow.image_data_interface import ImageDataInterface
from funlib.geometry import Roi
import copy
=======
from typing import List
import yaml
import numpy as np
from funlib.geometry.coordinate import Coordinate
import numpy as np
import torch
>>>>>>> f8d5b9cc

logger = logging.getLogger(__name__)


class ModelConfig:
    def __init__(self):
        self._config = None

    def __str__(self) -> str:
        attributes = vars(self)
        elms = ", ".join(f"{key}: {value}" for key, value in attributes.items())
        return f"{type(self)} : {elms}"

    def __repr__(self) -> str:
        return self.__str__()

    def _get_config(self):
        raise NotImplementedError()

    @property
    def config(self):
        if self._config is None:
            self._config = self._get_config()
            check_config(self._config)
        return self._config


class ScriptModelConfig(ModelConfig):

    def __init__(self, script_path, name=None):
        super().__init__()
        self.script_path = script_path
        self.name = name

    @property
    def command(self):
        return f"script -s {self.script_path}"

    def _get_config(self):
        from cellmap_flow.utils.load_py import load_safe_config

        config = load_safe_config(self.script_path)
        return config


class DaCapoModelConfig(ModelConfig):

    def __init__(self, run_name: str, iteration: int, name=None):
        super().__init__()
        self.run_name = run_name
        self.iteration = iteration
        self.name = name

    @property
    def command(self):
        return f"dacapo -r {self.run_name} -i {self.iteration}"

    def _get_config(self):

        config = Config()

        run = get_dacapo_run_model(self.run_name, self.iteration)
        if torch.cuda.is_available():
            device = torch.device("cuda")
        else:
            device = torch.device("cpu")
        print("device:", device)

        run.model.to(device)
        run.model.eval()
        config.model = run.model

        in_shape = run.model.eval_input_shape
        out_shape = run.model.compute_output_shape(in_shape)[1]

        voxel_size = run.datasplit.train[0].raw.voxel_size
        config.input_voxel_size = voxel_size
        config.read_shape = Coordinate(in_shape) * Coordinate(voxel_size)
        config.write_shape = Coordinate(out_shape) * Coordinate(voxel_size)
        config.output_voxel_size = Coordinate(run.model.scale(voxel_size))
        channels = get_dacapo_channels(run.task)
        config.output_channels = len(
            channels
        )  # 0:all_mem,1:organelle,2:mito,3:er,4:nucleus,5:pm,6:vs,7:ld
        config.block_shape = np.array(tuple(out_shape) + (len(channels),))

        return config


class BioModelConfig(ModelConfig):
    def __init__(
        self,
        model_name: str,
        voxel_size,
        edge_length_to_process=None,
        name=None,
    ):
        super().__init__()
        self.model_name = model_name
        self.voxel_size = voxel_size
        self.name = name
        self.voxels_to_process = None
        if edge_length_to_process:
            self.voxels_to_process = edge_length_to_process**3

    @property
    def command(self):
        return f"bioimage -m {self.model_name}"

    def _get_config(self):
        from bioimageio.core import load_description
        from funlib.geometry import Coordinate
        from types import MethodType

        config = Config()
        config.model = load_description(self.model_name)

        (
            config.input_name,
            config.input_axes,
            config.input_spatial_dims,
            config.input_slicer,
            is_2d_with_batch,
        ) = self.load_input_information(config.model)

        (
            config.output_names,
            config.output_axes,
            config.block_shape,
            config.output_spatial_dims,
            config.output_channels,
        ) = self.load_output_information(config.model)

        if self.voxels_to_process and not is_2d_with_batch:
            warnings.warn("edge_length_to_process is only supported for 2D models")

        if self.voxels_to_process and is_2d_with_batch:
            batch_size = max(
                1,
                self.voxels_to_process // np.prod(config.input_spatial_dims),
            )
            config.input_spatial_dims[config.input_axes.index("z")] = batch_size
            config.output_spatial_dims[0] = batch_size  # output dims is always zyx
            config.block_shape[0] = batch_size  # block shape is always zyxc

        config.input_voxel_size = Coordinate(self.voxel_size)
        config.output_voxel_size = Coordinate(self.voxel_size)
        config.read_shape = (
            Coordinate(config.input_spatial_dims) * config.input_voxel_size
        )
        config.write_shape = (
            Coordinate(config.output_spatial_dims) * config.output_voxel_size
        )
        config.context = (config.read_shape - config.write_shape) / 2
        config.process_chunk = MethodType(process_chunk_bioimage, config)
        config.format_output_bioimage = MethodType(format_output_bioimage, config)
        return config

    def load_input_information(self, model):
        from bioimageio.core.digest_spec import get_test_inputs

        input_sample = get_test_inputs(model)
        if len(input_sample.members) > 1:
            raise ValueError("Only one input tensor is supported")

        input_name, input_axes, input_dims, is_2d_with_batch = self.get_axes_and_dims(
            input_sample
        )
        input_spatial_dims = self.get_spatial_dims(input_axes, input_dims)

        input_slicer = self.get_input_slicer(input_axes)
        return (
            input_name,
            input_axes,
            input_spatial_dims,
            input_slicer,
            is_2d_with_batch,
        )

    def load_output_information(self, model):
        from bioimageio.core.digest_spec import get_test_outputs

        output_sample = get_test_outputs(model)

        output_names, output_axes, _, _ = self.get_axes_and_dims(output_sample)
        finalized_output, finalized_output_axes = format_output_bioimage(
            None, output_sample, output_names, copy.deepcopy(output_axes)
        )
        # finalized_output_axes should be czyx
        output_dims = finalized_output.shape
        ouput_spatial_dims = [
            output_dims[finalized_output_axes.index(a)] for a in ["z", "y", "x"]
        ]
        output_channels = output_dims[finalized_output_axes.index("c")]
        block_shape = [
            output_dims[finalized_output_axes.index(a)] for a in ["z", "y", "x", "c"]
        ]
        return (
            output_names,
            output_axes,
            block_shape,
            ouput_spatial_dims,
            output_channels,
        )

    def get_axes_and_dims(self, sample):
        sample_names = list(sample.shape.keys())
        sample_axis_to_dims_dicts = list(sample.shape.values())
        sample_axes = []
        sample_dims = []
        is_2d_with_batch = False
        for sample_axis_to_dim_dict in sample_axis_to_dims_dicts:
            # simplify batches--> 'b' and channels--> 'c'. if 'z' isn't present use it instead of batch
            current_sample_axes = sample_axis_to_dim_dict.keys()
            if [
                "b" in current_sample_axes or "batch" in current_sample_axes
            ] and "z" not in current_sample_axes:
                is_2d_with_batch = True

            sample_axes.append(
                [
                    ("z" if (a[0] == "b" and "z" not in current_sample_axes) else a[0])
                    for a in current_sample_axes
                ]
            )
            sample_dims.append(list(sample_axis_to_dim_dict.values()))
        if len(sample_names) == 1:
            return sample_names[0], sample_axes[0], sample_dims[0], is_2d_with_batch
        return sample_names, sample_axes, sample_dims, is_2d_with_batch

    def get_spatial_dims(self, axes, dims):
        spatial_axes = []
        for a, d in zip(axes, dims):
            if a in ["x", "y", "z"]:
                spatial_axes.append(d)
        return spatial_axes

    def get_input_slicer(self, input_axes):
        slicer = tuple(
            [
                (
                    np.newaxis
                    if a.startswith("c") or (a == "b" and "z" in input_axes)
                    else slice(None)
                )
                for a in input_axes
            ]
        )

        return slicer


def check_config(config):
    assert hasattr(config, "model") or hasattr(
        config, "predict"
    ), f"Model or predict not found in config"
    assert hasattr(config, "read_shape"), f"read_shape not found in config"
    assert hasattr(config, "write_shape"), f"write_shape not found in config"
    assert hasattr(config, "input_voxel_size"), f"input_voxel_size not found in config"
    assert hasattr(
        config, "output_voxel_size"
    ), f"output_voxel_size not found in config"
    assert hasattr(config, "output_channels"), f"output_channels not found in config"
    assert hasattr(config, "block_shape"), f"block_shape not found in config"


class Config:
    pass


def get_dacapo_channels(task):
    if hasattr(task, "channels"):
        return task.channels
    elif type(task).__name__ == "AffinitiesTask":
        return ["x", "y", "z"]
    else:
        return ["membrane"]


def get_dacapo_run_model(run_name, iteration):
    from dacapo.experiments import Run
    from dacapo.store.create_store import create_config_store, create_weights_store

    config_store = create_config_store()
    run_config = config_store.retrieve_run_config(run_name)
    run = Run(run_config)
    if iteration > 0:

        weights_store = create_weights_store()
        weights = weights_store.retrieve_weights(run, iteration)
        run.model.load_state_dict(weights.model)

    return run


<<<<<<< HEAD
def concat_along_c(arrs, axes_list, channel_axis_name="c"):
    """
    Concatenate a list of arrays along the axis named `channel_axis_name`.

    Parameters
    ----------
    arrs : list of np.ndarray
        The list of arrays to concatenate.
    axes_list : list of list of str
        The list of list-of-axis-names. axes_list[i] is the axis names
        corresponding to arrs[i].
    channel_axis_name : str
        The name of the "channel" axis. Default is "c".

    Returns
    -------
    out : np.ndarray
        The concatenated array.
    out_axes : list of str
        The list of axis names for the output array.
    """
    # 1. Find the channel axis index if it exists in any of the arrays
    c_index = None
    for i, axes in enumerate(axes_list):
        if channel_axis_name in axes:
            c_index = axes.index(channel_axis_name)
            break

    # 2. If no array contains the channel axis, define a default index
    #    for insertion (say 0) so that channel is the first dimension.
    if c_index is None:
        c_index = 0

        # Insert 'c' axis in *every* array
        for i, arr in enumerate(arrs):
            arrs[i] = np.expand_dims(arr, axis=c_index)  # shape (..., 1, ...)
            axes_list[i].insert(c_index, channel_axis_name)
    else:
        # 3. For arrays that lack the channel axis, insert a singleton dimension
        for i, axes in enumerate(axes_list):
            if channel_axis_name not in axes:
                # Expand the dimensions at c_index
                arrs[i] = np.expand_dims(arrs[i], axis=c_index)
                axes_list[i].insert(c_index, channel_axis_name)

    # 4. Concatenate along the channel axis index
    out = np.concatenate(arrs, axis=c_index)
    # Axes are consistent now, so we can just pick the axes from one of them
    out_axes = axes_list[0]

    return out, out_axes


def reorder_axes(
    arr: np.ndarray, axes: list[str], desired_order: list[str] = ["z", "y", "x", "c"]
) -> tuple[np.ndarray, list[str]]:
    """
    Reorder/remove axes so that the final array has axes in the desired order.

    - Any axis not in desired_order is removed IF its size == 1,
    otherwise a ValueError is raised.
    - If an axis from desired_order is missing, we insert a size-1 dimension
    in the correct position so the final shape has exactly 4 dimensions.

    Parameters
    ----------
    arr : np.ndarray
        Input array.
    axes : list of str
        Axis labels corresponding to arr.shape in order.

    Returns
    -------
    arr : np.ndarray
        The reshaped/reordered array with axes in desired_order.
    out_axes : list of str
        The final axis labels, which should be exactly desired_order.
    """

    # 1) Remove any unwanted axes (not in desired) if size==1
    for i in reversed(range(len(axes))):
        ax = axes[i]
        if ax not in desired_order:
            if arr.shape[i] != 1:
                raise ValueError(
                    f"Cannot remove axis '{ax}' with size {arr.shape[i]} (must be 1)."
                )
            # Remove this axis by squeezing
            arr = np.squeeze(arr, axis=i)
            del axes[i]

    # 2) Reorder the axes we have so they appear in the sequence desired_order
    #    Build a list of indices in the order desired.
    perm = []
    for ax in desired_order:
        if ax in axes:
            perm.append(axes.index(ax))

    arr = arr.transpose(perm)
    axes = [axes[i] for i in perm]

    # 3) For any missing axis among desired_order,
    #    insert a size-1 dimension at the correct position.
    for i, ax in enumerate(desired_order):
        if ax not in axes:
            arr = np.expand_dims(arr, axis=i)
            axes.insert(i, ax)

    # Now axes should match desired_order exactly.
    return arr, axes


def process_chunk_bioimage(self, idi: ImageDataInterface, input_roi: Roi):
    from bioimageio.core import predict, Sample, Tensor

    input_image = idi.to_ndarray_ts(input_roi.grow(self.context, self.context))
    input_image = input_image[self.input_slicer].astype(np.float32)
    input_sample = Sample(
        members={self.input_name: Tensor.from_numpy(input_image, dims=self.input_axes)},
        stat={},
        id="sample",
    )
    output: Sample = predict(
        model=self.model,
        inputs=input_sample,
        skip_preprocessing=input_sample.stat is not None,
    )
    output, _ = self.format_output_bioimage(output)
    return output


def process_chunk_bioimage_test(self, idi: ImageDataInterface, input_roi: Roi):
    from bioimageio.core import predict, create_prediction_pipeline, Sample, Tensor
    from bioimageio.core.digest_spec import get_io_sample_block_metas

    input_image = idi.to_ndarray_ts(input_roi.grow(self.context, self.context))
    input_image = input_image[self.input_slicer].astype(np.float32)
    input_axes = ["batch", "channel", "z", "y", "x"]
    input_sample = Sample(
        members={self.input_name: Tensor.from_numpy(input_image, dims=input_axes)},
        stat={},
        id="sample",
    )
    pp = create_prediction_pipeline(self.model)
    print(pp._default_input_halo)
    output = pp.predict_sample_without_blocking(input_sample)
    print(output.shape)
    output, _ = self.format_output_bioimage(output)
    return output


def format_output_bioimage(self, output_sample, output_names=None, output_axes=None):
    if output_names is None:
        output_names = self.output_names
    if output_axes is None:
        output_axes = copy.deepcopy(self.output_axes)
    if type(output_names) == list:
        outputs = []
        for output_name in output_names:
            outputs.append(output_sample.members[output_name].data.to_numpy())
        output, output_axes = concat_along_c(outputs, output_axes)
    else:
        output = output_sample.members[output_names].data.to_numpy()
    output, reordered_axes = reorder_axes(
        output, output_axes, desired_order=["c", "z", "y", "x"]
    )
    output = np.ascontiguousarray(output).clip(0, 1) * 255.0
    return output.astype(np.uint8), reordered_axes


# from funlib.geometry import Coordinate, Roi
# from bioimageio.core import predict, create_prediction_pipeline, Sample, Tensor

# for n in [
#     "impartial-shrimp",
#     "affable-shark",
#     "happy-elephant",
#     "kind-seashell",
# ]:  # "impartial-shrimp", "affable-shark",
#     print("starting", n)
#     b = BioModelConfig(n, Coordinate(16, 16, 16))
#     b = b.config
#     from bioimageio.core.digest_spec import get_test_inputs, get_test_outputs

#     pp = create_prediction_pipeline(b.model)

#     print(b.model.outputs[0].axes)

#     o = b.process_chunk(
#         ImageDataInterface(
#             "/nrs/cellmap/data/jrc_mus-liver-zon-2/jrc_mus-liver-zon-2.zarr/recon-1/em/fibsem-uint8/s1"
#         ),
#         input_roi=Roi((16000, 16000, 16000), b.read_shape),
#     )
#     print(b, b.output_voxel_size, b.read_shape, b.write_shape, b.block_shape, o.shape)
#     # print("stopped", n)

# # %%
# b.model.inputs
# # %%
=======
def parse_model_configs(yaml_file_path: str) -> List[ModelConfig]:
    """
    Reads a YAML file that defines a list of model configs.
    Validates them manually, then returns a list of constructed ModelConfig objects.
    """
    with open(yaml_file_path, "r") as f:
        data = yaml.safe_load(f)

    if not isinstance(data, list):
        raise ValueError("Top-level YAML structure must be a list.")

    configs: List[ModelConfig] = []

    for idx, model_def in enumerate(data):
        # Common checks:
        if "type" not in model_def:
            raise ValueError(f"Missing 'type' field in model definition #{idx+1}")

        model_type = model_def["type"]
        name = model_def.get("name")

        if model_type == "bio":
            # Expect "model_name"
            if "model_name" not in model_def:
                raise ValueError(f"Missing 'model_name' in bio model #{idx+1}")
            config = BioModelConfig(
                model_name=model_def["model_name"],
                name=name,
            )

        elif model_type == "script":
            # Expect "script_path"
            if "script_path" not in model_def:
                raise ValueError(f"Missing 'script_path' in script model #{idx+1}")
            config = ScriptModelConfig(
                script_path=model_def["script_path"],
                name=name,
            )

        elif model_type == "dacapo":
            # Expect "run_name" and "iteration"
            if "run_name" not in model_def or "iteration" not in model_def:
                raise ValueError(
                    f"Missing 'run_name' or 'iteration' in dacapo model #{idx+1}"
                )
            config = DaCapoModelConfig(
                run_name=model_def["run_name"],
                iteration=model_def["iteration"],
                name=name,
            )

        else:
            raise ValueError(
                f"Invalid 'type' field '{model_type}' in model definition #{idx+1}"
            )

        configs.append(config)

    return configs


from cellmap_flow.models.cellmap_models import CellmapModel
from typing import Optional


class CellMapModelConfig(ModelConfig):
    """
    Configuration class for a CellmapModel.
    Similar to DaCapoModelConfig, but uses a CellmapModel object
    to populate the necessary metadata and define a prediction function.
    """

    def __init__(self, folder_path, name):
        """
        :param cellmap_model: An instance of CellmapModel containing metadata
                              and references to ONNX, TorchScript, or PyTorch models.
        :param name: Optional name for this configuration.
        """
        super().__init__()
        self.cellmap_model = CellmapModel(folder_path=folder_path)
        self.name = name

    @property
    def command(self) -> str:
        """
        You can either return a placeholder command or remove this property if not needed.
        For consistency with your DaCapoModelConfig, we return something minimal here.
        """
        return "cellmap-model -f {self.cellmap_model.folder_path} -n {self.name}"

    def _get_config(self) -> Config:
        """
        Build and return a `Config` object populated using the CellmapModel's metadata and ONNX runtime.
        """
        config = Config()

        # Access metadata from the CellmapModel
        metadata = self.cellmap_model.metadata

        # If you want to store any of these metadata fields into your config object, do so here:
        config.model_name = metadata.model_name
        config.model_type = metadata.model_type
        config.framework = metadata.framework
        config.spatial_dims = metadata.spatial_dims
        config.in_channels = metadata.in_channels
        config.output_channels = metadata.out_channels
        config.iteration = metadata.iteration
        config.input_voxel_size = Coordinate(metadata.input_voxel_size)
        config.output_voxel_size = Coordinate(metadata.output_voxel_size)
        config.channels_names = metadata.channels_names
        read_shape = metadata.inference_input_shape
        write_shape = metadata.inference_output_shape
        config.read_shape = Coordinate(read_shape) * config.input_voxel_size
        config.write_shape = Coordinate(write_shape) * config.output_voxel_size
        config.block_shape = [*write_shape, metadata.out_channels]
        config.model = self.cellmap_model.ts_model
        if torch.cuda.is_available():
            device = torch.device("cuda")
        else:
            device = torch.device("cpu")
        print("device:", device)

        config.model.to(device)
        config.model.eval()
        return config
>>>>>>> f8d5b9cc
<|MERGE_RESOLUTION|>--- conflicted
+++ resolved
@@ -1,21 +1,16 @@
 IP_PATTERN = "CELLMAP_FLOW_SERVER_IP(ip_address)CELLMAP_FLOW_SERVER_IP"
 # %%
 import logging
-<<<<<<< HEAD
 import warnings
-import numpy as np
 
 from cellmap_flow.image_data_interface import ImageDataInterface
 from funlib.geometry import Roi
 import copy
-=======
 from typing import List
 import yaml
-import numpy as np
 from funlib.geometry.coordinate import Coordinate
 import numpy as np
 import torch
->>>>>>> f8d5b9cc
 
 logger = logging.getLogger(__name__)
 
@@ -311,7 +306,7 @@
     return run
 
 
-<<<<<<< HEAD
+
 def concat_along_c(arrs, axes_list, channel_axis_name="c"):
     """
     Concatenate a list of arrays along the axis named `channel_axis_name`.
@@ -512,7 +507,7 @@
 # # %%
 # b.model.inputs
 # # %%
-=======
+
 def parse_model_configs(yaml_file_path: str) -> List[ModelConfig]:
     """
     Reads a YAML file that defines a list of model configs.
@@ -638,4 +633,3 @@
         config.model.to(device)
         config.model.eval()
         return config
->>>>>>> f8d5b9cc
