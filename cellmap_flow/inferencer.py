# %%
import numpy as np
import torch
from funlib.geometry import Coordinate
import logging
from cellmap_flow.utils.data import ModelConfig

<<<<<<< HEAD
from cellmap_flow.globals import Flow
=======
from cellmap_flow.globals import g
>>>>>>> b6f5a056

logger = logging.getLogger(__name__)


def apply_postprocess(data, **kwargs):
<<<<<<< HEAD
    for pross in Flow().postprocess:
=======
    for pross in g.postprocess:
>>>>>>> b6f5a056
        # logger.error(f"applying postprocess: {pross}")
        data = pross(data, **kwargs)
    return data


def predict(read_roi, write_roi, config, **kwargs):
    idi = kwargs.get("idi")
    if idi is None:
        raise ValueError("idi must be provided in kwargs")

    device = kwargs.get("device")
    if device is None:
        raise ValueError("device must be provided in kwargs")

    use_half_prediction = kwargs.get("use_half_prediction", True)

    raw_input = idi.to_ndarray_ts(read_roi)
    raw_input = np.expand_dims(raw_input, (0, 1))

    with torch.no_grad():
        raw_input_torch = torch.from_numpy(raw_input).float()
        if use_half_prediction:
            raw_input_torch = raw_input_torch.half()
        # raw_input_torch = raw_input_torch.to(device)
        raw_input_torch = raw_input_torch.to(device, non_blocking=True)
        return config.model.forward(raw_input_torch).detach().cpu().numpy()[0]


class Inferencer:
    def __init__(self, model_config: ModelConfig, use_half_prediction=True):

        if torch.cuda.is_available():
            self.device = torch.device("cuda")
        else:
            self.device = torch.device("cpu")
            logger.error("No GPU available, using CPU")
        torch.backends.cudnn.allow_tf32 = True  # May help performance with newer cuDNN
        torch.backends.cudnn.enabled = True

        self.use_half_prediction = use_half_prediction
        self.model_config = model_config
        # condig is lazy so one call is needed to get the config
        _ = self.model_config.config

        if hasattr(self.model_config.config, "read_shape") and hasattr(
            self.model_config.config, "write_shape"
        ):
            self.context = (
                Coordinate(self.model_config.config.read_shape)
                - Coordinate(self.model_config.config.write_shape)
            ) / 2

        self.optimize_model()
        if not hasattr(self.model_config.config, "predict"):
            logger.warning("No predict function provided, using default")
            self.model_config.config.predict = predict

    def optimize_model(self):
        if not hasattr(self.model_config.config, "model"):
            logger.error("Model is not loaded, cannot optimize")
            return
        if not isinstance(self.model_config.config.model, torch.nn.Module):
            logger.error("Model is not a nn.Module, we only optimize torch models")
            return
        self.model_config.config.model.to(self.device)
        if self.use_half_prediction:
            self.model_config.config.model.half()
        print(f"Using device: {self.device}")
        # DIDN'T WORK with unet model
        # if torch.__version__ >= "2.0":
        #     self.model_config.config.model = torch.compile(self.model_config.config.model)
        # print("Model compiled")
        self.model_config.config.model.eval()

    def process_chunk(self, idi, roi):
        # check if process_chunk is in self.config
        if getattr(self.model_config.config, "process_chunk", None) and callable(
            self.model_config.config.process_chunk
        ):
            result = self.model_config.config.process_chunk(idi, roi)
        else:
            result = self.process_chunk_basic(idi, roi)
<<<<<<< HEAD
    
=======

>>>>>>> b6f5a056
        postprocessed = apply_postprocess(
            result,
            chunk_corner=tuple(roi.get_begin() // roi.get_shape()),
            chunk_num_voxels=np.prod(roi.get_shape() // idi.output_voxel_size),
        )
        return postprocessed

    def process_chunk_basic(self, idi, roi):
        output_roi = roi

        input_roi = output_roi.grow(self.context, self.context)
        result = self.model_config.config.predict(
            input_roi,
            output_roi,
            self.model_config.config,
            idi=idi,
            device=self.device,
            use_half_prediction=self.use_half_prediction,
        )
        return result<|MERGE_RESOLUTION|>--- conflicted
+++ resolved
@@ -4,22 +4,15 @@
 from funlib.geometry import Coordinate
 import logging
 from cellmap_flow.utils.data import ModelConfig
+from cellmap_flow.globals import g
 
-<<<<<<< HEAD
-from cellmap_flow.globals import Flow
-=======
-from cellmap_flow.globals import g
->>>>>>> b6f5a056
 
 logger = logging.getLogger(__name__)
 
 
 def apply_postprocess(data, **kwargs):
-<<<<<<< HEAD
-    for pross in Flow().postprocess:
-=======
+
     for pross in g.postprocess:
->>>>>>> b6f5a056
         # logger.error(f"applying postprocess: {pross}")
         data = pross(data, **kwargs)
     return data
@@ -102,11 +95,7 @@
             result = self.model_config.config.process_chunk(idi, roi)
         else:
             result = self.process_chunk_basic(idi, roi)
-<<<<<<< HEAD
-    
-=======
 
->>>>>>> b6f5a056
         postprocessed = apply_postprocess(
             result,
             chunk_corner=tuple(roi.get_begin() // roi.get_shape()),
