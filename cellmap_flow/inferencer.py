import numpy as np
import torch
from cellmap_flow.utils.data import (
    ModelConfig,
    BioModelConfig,
    DaCapoModelConfig,
    ScriptModelConfig,
)
from funlib.persistence import Array
import logging

logger = logging.getLogger(__name__)

def normalize_output(data):
    # Default normalization if no one is provided
    data =data.clip(-1, 1)
    data = (data + 1) * 255.0 / 2.0
    return data.astype(np.uint8)

def normalize_input(data):
    # Default normalization if no one is provided
    return data.astype(np.float32)  / 255.0


def predict(read_roi,write_roi, config,**kwargs):
    idi = kwargs.get('idi')
    if idi is None:
        raise ValueError("idi must be provided in kwargs")
    
    device = kwargs.get('device')
    if device is None:
        raise ValueError("device must be provided in kwargs")
        
    raw_input = idi.to_ndarray_ts(read_roi)
    # raw_input = np.expand_dims(raw_input, (0, 1))
    raw_input = config.normalize_input(raw_input).astype(np.float32) 
    raw_input = np.expand_dims(raw_input, (0, 1))

    with torch.no_grad():
        return config.model.forward(torch.from_numpy(raw_input).float().to(device)).detach().cpu().numpy()[0]


class Inferencer:
    def __init__(self, model_config: ModelConfig):
        self.model_config = model_config.config
        self.load_model(model_config)
<<<<<<< HEAD
        if not hasattr(self.model_config, 'normalize_input'):
            logger.warning("No input normalization function provided, using default")
            self.model_config.normalize_input = normalize_input
        if not hasattr(self.model_config, 'normalize_output'):
            logger.warning("No output normalization function provided, using default")
            self.model_config.normalize_output = normalize_output
        if not hasattr(self.model_config, 'predict'):
            logger.warning("No predict function provided, using default")
            self.model_config.predict = predict
        
        if torch.cuda.is_available():
            self.device = torch.device("cuda")
        else:
            self.device = torch.device("cpu")
        self.model.to(self.device)
        print(f"Using device: {self.device}")
=======
        if self.model:
            if torch.cuda.is_available():
                self.device = torch.device("cuda")
            else:
                self.device = torch.device("cpu")
            self.model.to(self.device)
            print(f"Using device: {self.device}")
>>>>>>> f6ca6c1a

    def process_chunk(self, idi, roi):
        if isinstance(self.model_config, BioModelConfig):
            return self.process_chunk_bioimagezoo(idi, roi)
        elif isinstance(self.model_config, DaCapoModelConfig) or isinstance(
            self.model_config, ScriptModelConfig
        ):
            # check if process_chunk is in self.config
            if getattr(self.model_config.config, "process_chunk", None) and callable(
                self.model_config.config.process_chunk
            ):
                return self.model_config.config.process_chunk(idi, roi)
            else:
                return self.process_chunk_basic(idi, roi)
        else:
            raise ValueError(f"Invalid model config type {type(self.config)}")

    def process_chunk_basic(self, idi, roi):
        output_roi = roi

        input_roi = output_roi.grow(self.context, self.context)
        result = self.model_config.predict(input_roi, output_roi, self.model_config, idi=idi, device=self.device)

        predictions = Array(
            result,
            output_roi,
            self.output_voxel_size,
        )
        write_data = predictions.to_ndarray(output_roi)
        write_data = self.model_config.normalize_output(write_data)

        if write_data.dtype != np.uint8:
            logger.error(
                f"Model output is not of type uint8, converting to uint8. Output type: {write_data.dtype}"
            )
        return write_data.astype(np.uint8)

    # create random input tensor
    def process_chunk_bioimagezoo(self, idi, roi):
        input_image = idi.to_ndarray_ts(roi)
        if len(self.model.outputs[0].axes) == 5:
            input_image = input_image[np.newaxis, np.newaxis, ...].astype(np.float32)
            test_input_tensor = Tensor.from_numpy(
                input_image, dims=["batch", "c", "z", "y", "x"]
            )
        else:
            input_image = input_image[:, np.newaxis, ...].astype(np.float32)

            test_input_tensor = Tensor.from_numpy(
                input_image, dims=["batch", "c", "y", "x"]
            )
        sample_input_id = get_member_ids(self.model.inputs)[0]
        sample_output_id = get_member_ids(self.model.outputs)[0]

        sample = Sample(
            members={sample_input_id: test_input_tensor},
            stat={},
            id="sample-from-numpy",
        )
        prediction: Sample = predict(
            model=self.model, inputs=sample, skip_preprocessing=sample.stat is not None
        )
        ndim = prediction.members[sample_output_id].data.ndim
        output = prediction.members[sample_output_id].data.to_numpy()
        if ndim < 5 and len(self.model.outputs) > 1:
            if len(self.model.outputs) > 1:
                outputs = []
                for id in get_member_ids(self.model.outputs):
                    output = prediction.members[id].data.to_numpy()
                    if output.ndim == 3:
                        output = output[:, np.newaxis, ...]
                    outputs.append(output)
                output = np.concatenate(outputs, axis=1)
            output = np.ascontiguousarray(np.swapaxes(output, 1, 0))

        else:
            output = output[0, ...]

        output = 255 * output
        output = output.astype(np.uint8)
        return output

    def load_model(self, config: ModelConfig):
        if isinstance(config, DaCapoModelConfig):
            # self.load_dacapo_model(config.run_name, iteration=config.iteration)
            self.load_script_model(config)
        elif isinstance(config, ScriptModelConfig):
            self.load_script_model(config)
        elif isinstance(config, BioModelConfig):
            self.load_bio_model(config.model_name)
        else:
            raise ValueError(f"Invalid model config type {type(config)}")

    def load_bio_model(self, bio_model_name):
        from bioimageio.core import load_description
        from bioimageio.core import predict  # , predict_many
        from bioimageio.core import Tensor
        from bioimageio.core import Sample
        from bioimageio.core.digest_spec import get_member_ids

        self.model = load_description(bio_model_name)

    def load_script_model(self, model_config: ScriptModelConfig):
        config = model_config.config
        self.model = config.model
        self.read_shape = config.read_shape
        self.write_shape = config.write_shape
        self.output_voxel_size = config.output_voxel_size
        self.context = (self.read_shape - self.write_shape) / 2


# %%<|MERGE_RESOLUTION|>--- conflicted
+++ resolved
@@ -44,7 +44,7 @@
     def __init__(self, model_config: ModelConfig):
         self.model_config = model_config.config
         self.load_model(model_config)
-<<<<<<< HEAD
+
         if not hasattr(self.model_config, 'normalize_input'):
             logger.warning("No input normalization function provided, using default")
             self.model_config.normalize_input = normalize_input
@@ -54,14 +54,6 @@
         if not hasattr(self.model_config, 'predict'):
             logger.warning("No predict function provided, using default")
             self.model_config.predict = predict
-        
-        if torch.cuda.is_available():
-            self.device = torch.device("cuda")
-        else:
-            self.device = torch.device("cpu")
-        self.model.to(self.device)
-        print(f"Using device: {self.device}")
-=======
         if self.model:
             if torch.cuda.is_available():
                 self.device = torch.device("cuda")
@@ -69,7 +61,6 @@
                 self.device = torch.device("cpu")
             self.model.to(self.device)
             print(f"Using device: {self.device}")
->>>>>>> f6ca6c1a
 
     def process_chunk(self, idi, roi):
         if isinstance(self.model_config, BioModelConfig):
