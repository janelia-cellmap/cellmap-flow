--- conflicted
+++ resolved
@@ -176,39 +176,4 @@
 
         output = 255 * output
         output = output.astype(np.uint8)
-<<<<<<< HEAD
-        return output
-
-    def load_model(self, config: ModelConfig):
-        if isinstance(config, DaCapoModelConfig):
-            # self.load_dacapo_model(config.run_name, iteration=config.iteration)
-            self.load_script_model(config)
-        elif isinstance(config, ScriptModelConfig):
-            self.load_script_model(config)
-        elif isinstance(config, BioModelConfig):
-            self.load_bio_model(config.model_name)
-        else:
-            raise ValueError(f"Invalid model config type {type(config)}")
-
-    def load_bio_model(self, bio_model_name):
-        from bioimageio.core import load_description
-        from bioimageio.core import predict  # , predict_many
-        from bioimageio.core import Tensor
-        from bioimageio.core import Sample
-        from bioimageio.core.digest_spec import get_member_ids
-
-        self.model = load_description(bio_model_name)
-
-    def load_script_model(self, model_config: ScriptModelConfig):
-        config = model_config.config
-        self.model = config.model
-        self.read_shape = np.array(config.read_shape)
-        self.write_shape = np.array(config.write_shape)
-        self.output_voxel_size = np.array(config.output_voxel_size)
-        self.context = (self.read_shape - self.write_shape) // 2
-
-
-# %%
-=======
-        return output
->>>>>>> ac9cb69f
+        return output