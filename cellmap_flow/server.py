import json
import logging
import socket
from http import HTTPStatus
from flask import request
import neuroglancer
import numpy as np
import numcodecs
from flask import Flask, jsonify, redirect
from flask_cors import CORS
from flasgger import Swagger
from zarr.n5 import N5ChunkWrapper
from funlib.geometry import Roi
from funlib.geometry.coordinate import Coordinate

from cellmap_flow.image_data_interface import ImageDataInterface
from cellmap_flow.inferencer import Inferencer
from cellmap_flow.utils.data import ModelConfig
from cellmap_flow.utils.web_utils import (
    get_public_ip,
    decode_to_json,
    ARGS_KEY,
    INPUT_NORM_DICT_KEY,
    POSTPROCESS_DICT_KEY,
    IP_PATTERN,
    get_free_port,
)
from cellmap_flow.norm.input_normalize import get_normalizations
from cellmap_flow.post.postprocessors import get_postprocessors

<<<<<<< HEAD
from cellmap_flow.globals import Flow
=======
from cellmap_flow.globals import g
>>>>>>> b6f5a056
import requests
import time

logger = logging.getLogger(__name__)


<<<<<<< HEAD
def get_output_dtype():
    dtype = np.float32
    g = Flow()

    if len(g.input_norms) > 0:
        for norm in g.input_norms[::-1]:
            if norm.dtype:
                dtype = norm.dtype
                break

    if len(g.postprocess) > 0:
        for postprocess in g.postprocess[::-1]:
            if postprocess.dtype:
                dtype = postprocess.dtype
                break

    return dtype


=======
>>>>>>> b6f5a056
def get_process_dataset(dataset: str):
    if ARGS_KEY not in dataset:
        return None, [], []  # No normalization or postprocessing
    norm_data = dataset.split(ARGS_KEY)
    if len(norm_data) != 3:
        raise ValueError(
            f"Invalid dataset format. Expected two occurrences of {ARGS_KEY}. found {len(norm_data)} {dataset}"
        )
    encoded_data = norm_data[1]
    result = decode_to_json(encoded_data)
    logger.error(f"Decoded data: {result}")
    dashboard_url = result.get("dashboard_url", None)
    input_norm_fns = get_normalizations(result[INPUT_NORM_DICT_KEY])
    postprocess_fns = get_postprocessors(result[POSTPROCESS_DICT_KEY])
    logger.error(f"Normalized data: {result}")
    return dashboard_url, input_norm_fns, postprocess_fns


class CellMapFlowServer:
    """
    Flask application hosting a "virtual N5" for Neuroglancer.
    All routes are defined via Flask decorators for convenience.
    """

    def __init__(self, dataset_name: str, model_config: ModelConfig):
        """
        Initialize the server and set up routes via decorators.
        """

        # this is zyx
        self.read_block_shape = [int(x) for x in model_config.config.block_shape]
        # this needs to have z and x swapped
        self.n5_block_shape = self.read_block_shape.copy()
        self.n5_block_shape[0], self.n5_block_shape[2] = (
            self.n5_block_shape[2],
            self.n5_block_shape[0],
        )

        self.input_voxel_size = Coordinate(model_config.config.input_voxel_size)
        self.output_voxel_size = Coordinate(model_config.config.output_voxel_size)
        self.output_channels = model_config.config.output_channels

        self.inferencer = Inferencer(model_config)

        # Load or initialize your dataset
        self.idi_raw = ImageDataInterface(
            dataset_name, voxel_size=self.input_voxel_size
        )

        # Refresh rate for custom state updates
        self.refresh_rate_seconds = 5
        self.previous_refresh_time = 0
        output_shape = (
            np.array(self.idi_raw.shape)
            * np.array(self.input_voxel_size)
            / np.array(self.output_voxel_size)
        )

        if ".zarr" in dataset_name:
            # Convert from (z, y, x) -> (x, y, z) plus channels
            self.default_vol_shape = [
                *output_shape[::-1],
                self.output_channels,
            ]
            self.axis = ["x", "y", "z", "c^"]
            self.vol_shape = self.default_vol_shape.copy()
        else:
            # For non-Zarr data
            self.default_vol_shape = [*output_shape, self.output_channels]
            self.axis = ["z", "y", "x", "c^"]
            self.vol_shape = self.default_vol_shape.copy()
        # Chunk encoding for N5
        self.chunk_encoder = self._initialize_chunk_encoder()

    def _initialize_chunk_encoder(self):
        return N5ChunkWrapper(
            g.get_output_dtype(), self.n5_block_shape, compressor=numcodecs.Zstd()
        )
        # Create and configure Flask
        self.app = Flask(__name__)
        CORS(self.app)
        self._configure_swagger()

        hostname = socket.gethostname()
        print(f"Host name: {hostname}", flush=True)

        # ------------------------------------------------------
        # Routes using @self.app.route -- no add_url_rule calls!
        # ------------------------------------------------------

        @self.app.route("/")
        def home():
            """
            Redirects to Swagger UI at /apidocs/ for documentation.
            ---
            tags:
              - Documentation
            responses:
              302:
                description: Redirect to API docs
            """
            return redirect("/apidocs/")

        @self.app.route("/<path:dataset>/attributes.json", methods=["GET"])
        def top_level_attributes(dataset):
            """
            Return top-level or dataset-level N5 attributes.
            ---
            tags:
              - Attributes
            parameters:
              - in: path
                name: dataset
                schema:
                  type: string
                required: true
                description: Dataset name or path
            responses:
              200:
                description: Attributes in JSON
            """
            g = Flow()
            g.dashboard_url, g.input_norms, g.postprocess = get_process_dataset(dataset)
            self.vol_shape = self.default_vol_shape.copy()
            self.n5_block_shape[-1] = self.default_vol_shape[-1]

            for postprocess in g.postprocess:
                if hasattr(postprocess, "num_channels"):
                    self.vol_shape[-1] = postprocess.num_channels
                    self.n5_block_shape[-1] = postprocess.num_channels

            self.chunk_encoder = N5ChunkWrapper(
                g.get_output_dtype(),
                self.n5_block_shape,
                compressor=numcodecs.Zstd(),
            )

            return self._top_level_attributes_impl(dataset)

        @self.app.route("/<path:dataset>/s<int:scale>/attributes.json", methods=["GET"])
        def attributes(dataset, scale):
            """
            Return attributes of a specific scale (e.g. /s0/attributes.json).
            ---
            tags:
              - Attributes
            parameters:
              - in: path
                name: dataset
                schema:
                  type: string
              - in: path
                name: scale
                schema:
                  type: integer
            responses:
              200:
                description: Scale-level attributes in JSON
            """
            g = Flow()
            g.dashboard_url, g.input_norms, g.postprocess = get_process_dataset(dataset)
            self.vol_shape = self.default_vol_shape.copy()
            self.n5_block_shape[-1] = self.default_vol_shape[-1]

            for postprocess in g.postprocess:
                if hasattr(postprocess, "num_channels"):
                    self.vol_shape[-1] = postprocess.num_channels
                    self.n5_block_shape[-1] = postprocess.num_channels

            self.chunk_encoder = N5ChunkWrapper(
                g.get_output_dtype(),
                self.n5_block_shape,
                compressor=numcodecs.Zstd(),
            )
            return self._attributes_impl(dataset, scale)

        @self.app.route(
            "/<path:dataset>/s<int:scale>/<int:chunk_x>/<int:chunk_y>/<int:chunk_z>/<int:chunk_c>/",
            methods=["GET"],
        )
        def chunk(dataset, scale, chunk_x, chunk_y, chunk_z, chunk_c):
            """
            Serve a single chunk at the requested scale and location.
            ---
            tags:
              - Chunks
            parameters:
              - in: path
                name: dataset
                schema:
                  type: string
              - in: path
                name: scale
                schema:
                  type: integer
              - in: path
                name: chunk_x
                schema:
                  type: integer
              - in: path
                name: chunk_y
                schema:
                  type: integer
              - in: path
                name: chunk_z
                schema:
                  type: integer
              - in: path
                name: chunk_c
                schema:
                  type: integer
            responses:
              200:
                description: Compressed chunk
              500:
                description: Internal server error
            """
            return self._chunk_impl(dataset, scale, chunk_x, chunk_y, chunk_z, chunk_c)

    def _configure_swagger(self):
        """
        Configure Flasgger/Swagger settings for auto-generated docs.
        """
        self.app.config["SWAGGER"] = {
            "title": "CellMapFlow Virtual N5 API",
            "uiversion": 3,  # Use Swagger UI 3.x
        }
        swagger_config = {
            "headers": [],
            "specs": [
                {
                    "version": "0.0.1",
                    "title": "CellMapFlow Virtual N5 API",
                    "endpoint": "api_spec",
                    "description": "API to serve a virtual N5 interface for Neuroglancer.",
                    "route": "/api_spec.json",
                }
            ],
            "static_url_path": "/flasgger_static",
            "swagger_ui": True,
            "specs_route": "/apidocs/",
        }
        self.swagger = Swagger(self.app, config=swagger_config)

    #
    # --- Implementation (called by the decorated routes) ---
    #
    def _top_level_attributes_impl(self, dataset):
        max_scale = 0
        scales = [[2**s, 2**s, 2**s, 1] for s in range(max_scale + 1)]
        attr = {
            "pixelResolution": {
                "dimensions": [*self.output_voxel_size, 1],
                "unit": "nm",
            },
            "ordering": "C",
            "scales": scales,
            "axes": self.axis,
            "units": ["nm", "nm", "nm", ""],
            "translate": [0, 0, 0, 0],
        }
        return jsonify(attr), HTTPStatus.OK

    def _attributes_impl(self, dataset, scale):
        dtype = g.get_output_dtype().__name__
        attr = {
            "transform": {
                "ordering": "C",
                "axes": self.axis,
                "scale": [*self.output_voxel_size, 1],
                "units": ["nm", "nm", "nm", ""],
                "translate": [0.0, 0.0, 0.0, 0.0],
            },
            "compression": {"type": "zstd"},
            "blockSize": list(self.n5_block_shape),
            "dataType": dtype,
            "dimensions": self.vol_shape,
        }
        print(f"Attributes (scale={scale}): {attr}", flush=True)
        return jsonify(attr), HTTPStatus.OK

<<<<<<< HEAD
    def _chunk_impl(self, dataset, scale, chunk_x, chunk_y, chunk_z, chunk_c):
        g = Flow()
=======
    def _chunk_impl(
        self, dataset, scale, chunk_x, chunk_y, chunk_z, chunk_c, get_encoded=True
    ):
>>>>>>> b6f5a056
        corner = self.read_block_shape[:3] * np.array([chunk_z, chunk_y, chunk_x])
        box = np.array([corner, self.read_block_shape[:3]]) * self.output_voxel_size
        roi = Roi(box[0], box[1])
        chunk_data = self.inferencer.process_chunk(self.idi_raw, roi)

        chunk_data = chunk_data.astype(g.get_output_dtype())

        current_time = time.time()

        # assume only one has equivalences
        for postprocess in g.postprocess:
            if (
                hasattr(postprocess, "equivalences")
                and postprocess.equivalences is not None
                and (current_time - self.previous_refresh_time)
                > self.refresh_rate_seconds
            ):
                equivalences = {
                    "dataset": dataset,
                    "equivalences": [
                        [int(item) for item in sublist]
                        for sublist in postprocess.equivalences.to_json()
                    ],
                }

                response = requests.post(
                    g.dashboard_url + "/update/equivalences",
                    json=equivalences,
                )
                self.previous_refresh_time = current_time
                continue

        if get_encoded:
            return (
                self.chunk_encoder.encode(chunk_data),
                HTTPStatus.OK,
                {"Content-Type": "application/octet-stream"},
            )
        else:
            return chunk_data

    #
    # --- Server Runner ---
    #
    def run(self, debug=False, port=None, certfile=None, keyfile=None):
        """
        Run the Flask dev server with optional SSL certificate.
        """
        ssl_context = None
        if certfile and keyfile:
            ssl_context = (certfile, keyfile)

        if port is None or port == 0:
            port = get_free_port()

        address = f"{'https' if ssl_context else 'http'}://{get_public_ip()}:{port}"
        output = f"{IP_PATTERN[0]}{address}{IP_PATTERN[1]}"
        logger.error(output)
        print(output, flush=True)

        self.app.run(
            host="0.0.0.0",
            port=port,
            debug=debug,
            use_reloader=debug,
            ssl_context=ssl_context,
        )


# ------------------------------------
# Example usage (if run directly):
#
#   python your_server.py
#
# Then visit:
#   http://localhost:8000/
#   http://localhost:8000/apidocs/
# ------------------------------------
if __name__ == "__main__":
    # Dummy ModelConfig example; replace with real config
    class DummyConfig:
        block_shape = (32, 32, 32)
        output_voxel_size = (4, 4, 4)
        output_channels = 1

    dummy_model_config = ModelConfig(config=DummyConfig())

    server = CellMapFlowServer("example.zarr", dummy_model_config)
    server.run(debug=True, port=8000)

# # %%
# import neuroglancer
# neuroglancer.set_server_bind_address("http://h06u01.int.janelia.org:19821/v/733c608c2ad97d2340bfc83f1f9459d5be4d9d49/")
# with neuroglancer.Viewer().txn() as s:
#     print(s.layers)
# %%<|MERGE_RESOLUTION|>--- conflicted
+++ resolved
@@ -28,39 +28,17 @@
 from cellmap_flow.norm.input_normalize import get_normalizations
 from cellmap_flow.post.postprocessors import get_postprocessors
 
-<<<<<<< HEAD
-from cellmap_flow.globals import Flow
-=======
+
 from cellmap_flow.globals import g
->>>>>>> b6f5a056
+
 import requests
 import time
 
 logger = logging.getLogger(__name__)
 
 
-<<<<<<< HEAD
-def get_output_dtype():
-    dtype = np.float32
-    g = Flow()
-
-    if len(g.input_norms) > 0:
-        for norm in g.input_norms[::-1]:
-            if norm.dtype:
-                dtype = norm.dtype
-                break
-
-    if len(g.postprocess) > 0:
-        for postprocess in g.postprocess[::-1]:
-            if postprocess.dtype:
-                dtype = postprocess.dtype
-                break
-
-    return dtype
-
-
-=======
->>>>>>> b6f5a056
+
+
 def get_process_dataset(dataset: str):
     if ARGS_KEY not in dataset:
         return None, [], []  # No normalization or postprocessing
@@ -135,10 +113,7 @@
         # Chunk encoding for N5
         self.chunk_encoder = self._initialize_chunk_encoder()
 
-    def _initialize_chunk_encoder(self):
-        return N5ChunkWrapper(
-            g.get_output_dtype(), self.n5_block_shape, compressor=numcodecs.Zstd()
-        )
+
         # Create and configure Flask
         self.app = Flask(__name__)
         CORS(self.app)
@@ -147,9 +122,6 @@
         hostname = socket.gethostname()
         print(f"Host name: {hostname}", flush=True)
 
-        # ------------------------------------------------------
-        # Routes using @self.app.route -- no add_url_rule calls!
-        # ------------------------------------------------------
 
         @self.app.route("/")
         def home():
@@ -182,7 +154,6 @@
               200:
                 description: Attributes in JSON
             """
-            g = Flow()
             g.dashboard_url, g.input_norms, g.postprocess = get_process_dataset(dataset)
             self.vol_shape = self.default_vol_shape.copy()
             self.n5_block_shape[-1] = self.default_vol_shape[-1]
@@ -220,7 +191,6 @@
               200:
                 description: Scale-level attributes in JSON
             """
-            g = Flow()
             g.dashboard_url, g.input_norms, g.postprocess = get_process_dataset(dataset)
             self.vol_shape = self.default_vol_shape.copy()
             self.n5_block_shape[-1] = self.default_vol_shape[-1]
@@ -342,14 +312,7 @@
         print(f"Attributes (scale={scale}): {attr}", flush=True)
         return jsonify(attr), HTTPStatus.OK
 
-<<<<<<< HEAD
     def _chunk_impl(self, dataset, scale, chunk_x, chunk_y, chunk_z, chunk_c):
-        g = Flow()
-=======
-    def _chunk_impl(
-        self, dataset, scale, chunk_x, chunk_y, chunk_z, chunk_c, get_encoded=True
-    ):
->>>>>>> b6f5a056
         corner = self.read_block_shape[:3] * np.array([chunk_z, chunk_y, chunk_x])
         box = np.array([corner, self.read_block_shape[:3]]) * self.output_voxel_size
         roi = Roi(box[0], box[1])
@@ -382,18 +345,17 @@
                 self.previous_refresh_time = current_time
                 continue
 
-        if get_encoded:
-            return (
-                self.chunk_encoder.encode(chunk_data),
-                HTTPStatus.OK,
-                {"Content-Type": "application/octet-stream"},
-            )
-        else:
-            return chunk_data
-
-    #
-    # --- Server Runner ---
-    #
+        return (
+            self.chunk_encoder.encode(chunk_data),
+            HTTPStatus.OK,
+            {"Content-Type": "application/octet-stream"},
+        )
+
+    def _initialize_chunk_encoder(self):
+        return N5ChunkWrapper(
+            g.get_output_dtype(), self.n5_block_shape, compressor=numcodecs.Zstd()
+        )
+    
     def run(self, debug=False, port=None, certfile=None, keyfile=None):
         """
         Run the Flask dev server with optional SSL certificate.
