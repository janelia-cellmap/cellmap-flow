
from cellmap_flow.norm.input_normalize import MinMaxNormalizer
from cellmap_flow.post.postprocessors import DefaultPostprocessor
from cellmap_flow.models.model_yaml import load_model_paths
import os


class Flow:
    _instance = None

    def __new__(cls):
        if cls._instance is None:
            cls._instance = super(Flow, cls).__new__(cls)
            # Initialize default attributes
            cls._instance.jobs = []
            cls._instance.models_config = []
            cls._instance.servers = []
            cls._instance.raw = None
            cls._instance.input_norms = []  # or [MinMaxNormalizer(0, 255)]
            cls._instance.postprocess = []
            cls._instance.viewer = None
            cls._instance.dataset_path = None
            cls._instance.model_catalog = {}
            # Uncomment and adjust if you want to load the model catalog:
            # cls._instance.model_catalog = load_model_paths(
            #     os.path.normpath(os.path.join(os.path.dirname(__file__), os.pardir, "models", "models.yaml"))
            # )
            cls._instance.queue = "gpu_h100"
            cls._instance.charge_group = "cellmap"
            cls._instance.neuroglancer_thread = None
        return cls._instance
    
    def to_dict(self):
        return self.__dict__.items()
    
    def __repr__(self):
        return f"Flow({self.__dict__})"
    def __str__(self):
        return f"Flow({self.__dict__})"
        

    @classmethod
    def run(cls,
            zarr_path, 
            model_configs, 
            queue="gpu_h100", 
            charge_group="cellmap", 
            input_normalizers=None, 
            post_processors=None):
        import threading
        from cellmap_flow.utils.bsub_utils import start_hosts, SERVER_COMMAND
        from cellmap_flow.utils.neuroglancer_utils import generate_neuroglancer_url

<<<<<<< HEAD
        if input_normalizers is None:
            input_normalizers = []
        if post_processors is None:
            post_processors = []

        # Get the singleton instance (creates one if it doesn't exist)
        instance = cls()
=======
# input_norms = [MinMaxNormalizer()]
# postprocess = [DefaultPostprocessor(0,200,0,1)]

input_norms = []
postprocess = []
viewer = None
>>>>>>> f4f6d678

        # Update attributes
        instance.queue = queue
        instance.charge_group = charge_group
        instance.dataset_path = zarr_path
        instance.input_norms = input_normalizers
        instance.postprocess = post_processors
        instance.models_config = model_configs
        instance.neuroglancer_thread = None

        threads = []

        for model_config in instance.models_config:
            model_command = model_config.command
            command = f"{SERVER_COMMAND} {model_command} -d {instance.dataset_path}"
            print(f"Starting server with command: {command}")
            thread = threading.Thread(
                target=start_hosts,
                args=(command, queue, charge_group, model_config.name)
            )
            thread.start()
            threads.append(thread)

<<<<<<< HEAD
        for thread in threads:
            thread.join()

        instance.neuroglancer_thread = threading.Thread(
            target=generate_neuroglancer_url, args=(instance.dataset_path,)
        )
        instance.neuroglancer_thread.start()
        # Optionally wait for the neuroglancer thread:
        # instance.neuroglancer_thread.join()

        print(f"*****Neuroglancer URL: {instance.dataset_path}")

    @classmethod
    def stop(cls):
        instance = cls()
        for job in instance.jobs:
            print(f"Killing job {job.job_id}")
            job.kill()
        if instance.neuroglancer_thread is not None:
            # Here you might want to join or otherwise stop the thread gracefully.
            instance.neuroglancer_thread = None
        instance.jobs = []

    @classmethod
    def delete(cls):
        cls._instance = None

=======
import os
model_catalog = {}
# model_catalog = load_model_paths(
#   os.path.normpath(
#      os.path.join(os.path.dirname(__file__), os.pardir, "models", "models.yaml")
#  )
# )
>>>>>>> f4f6d678

          <|MERGE_RESOLUTION|>--- conflicted
+++ resolved
@@ -51,7 +51,7 @@
         from cellmap_flow.utils.bsub_utils import start_hosts, SERVER_COMMAND
         from cellmap_flow.utils.neuroglancer_utils import generate_neuroglancer_url
 
-<<<<<<< HEAD
+
         if input_normalizers is None:
             input_normalizers = []
         if post_processors is None:
@@ -59,14 +59,14 @@
 
         # Get the singleton instance (creates one if it doesn't exist)
         instance = cls()
-=======
+
 # input_norms = [MinMaxNormalizer()]
 # postprocess = [DefaultPostprocessor(0,200,0,1)]
 
 input_norms = []
 postprocess = []
 viewer = None
->>>>>>> f4f6d678
+
 
         # Update attributes
         instance.queue = queue
@@ -90,7 +90,6 @@
             thread.start()
             threads.append(thread)
 
-<<<<<<< HEAD
         for thread in threads:
             thread.join()
 
@@ -118,7 +117,7 @@
     def delete(cls):
         cls._instance = None
 
-=======
+
 import os
 model_catalog = {}
 # model_catalog = load_model_paths(
@@ -126,6 +125,6 @@
 #      os.path.join(os.path.dirname(__file__), os.pardir, "models", "models.yaml")
 #  )
 # )
->>>>>>> f4f6d678
+
 
           