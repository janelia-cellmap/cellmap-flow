--- conflicted
+++ resolved
@@ -1,121 +1,11 @@
-<<<<<<< HEAD
-
 from cellmap_flow.norm.input_normalize import MinMaxNormalizer
 from cellmap_flow.post.postprocessors import DefaultPostprocessor
 from cellmap_flow.models.model_yaml import load_model_paths
+
 import os
 import threading
+import numpy as np
 
-
-class Flow:
-    _instance = None
-
-    def __new__(cls):
-        if cls._instance is None:
-            cls._instance = super(Flow, cls).__new__(cls)
-            # Initialize default attributes
-            cls._instance.jobs = []
-            cls._instance.models_config = []
-            cls._instance.servers = []
-            cls._instance.raw = None
-            cls._instance.input_norms = []  # or [MinMaxNormalizer(0, 255)]
-            cls._instance.postprocess = []
-            cls._instance.viewer = None
-            cls._instance.dataset_path = None
-            cls._instance.model_catalog = {}
-            # Uncomment and adjust if you want to load the model catalog:
-            # cls._instance.model_catalog = load_model_paths(
-            #     os.path.normpath(os.path.join(os.path.dirname(__file__), os.pardir, "models", "models.yaml"))
-            # )
-            cls._instance.queue = "gpu_h100"
-            cls._instance.charge_group = "cellmap"
-            cls._instance.neuroglancer_thread = None
-        return cls._instance
-    
-    def to_dict(self):
-        return self.__dict__.items()
-    
-    def __repr__(self):
-        return f"Flow({self.__dict__})"
-    def __str__(self):
-        return f"Flow({self.__dict__})"
-        
-
-    @classmethod
-    def run(cls,
-            zarr_path, 
-            model_configs, 
-            queue="gpu_h100", 
-            charge_group="cellmap", 
-            input_normalizers=None, 
-            post_processors=None):
-
-        from cellmap_flow.utils.bsub_utils import start_hosts, SERVER_COMMAND
-        from cellmap_flow.utils.neuroglancer_utils import generate_neuroglancer_url
-
-        if input_normalizers is None:
-            input_normalizers = []
-        if post_processors is None:
-            post_processors = []
-
-        # Get the singleton instance (creates one if it doesn't exist)
-        instance = cls()
-        instance.queue = queue
-        instance.charge_group = charge_group
-        instance.dataset_path = zarr_path
-        instance.input_norms = input_normalizers
-        instance.postprocess = post_processors
-        instance.models_config = model_configs
-        instance.neuroglancer_thread = None
-
-        threads = []
-
-        for model_config in instance.models_config:
-            model_command = model_config.command
-            command = f"{SERVER_COMMAND} {model_command} -d {instance.dataset_path}"
-            print(f"Starting server with command: {command}")
-            thread = threading.Thread(
-                target=start_hosts,
-                args=(command, queue, charge_group, model_config.name)
-            )
-            thread.start()
-            threads.append(thread)
-
-        for thread in threads:
-            thread.join()
-
-        instance.neuroglancer_thread = threading.Thread(
-            target=generate_neuroglancer_url, args=(instance.dataset_path,)
-        )
-        instance.neuroglancer_thread.start()
-        # Optionally wait for the neuroglancer thread:
-        # instance.neuroglancer_thread.join()
-
-        print(f"*****Neuroglancer URL: {instance.dataset_path}")
-
-    @classmethod
-    def stop(cls):
-        instance = cls()
-        for job in instance.jobs:
-            print(f"Killing job {job.job_id}")
-            job.kill()
-        if instance.neuroglancer_thread is not None:
-            # Here you might want to join or otherwise stop the thread gracefully.
-            instance.neuroglancer_thread = None
-        instance.jobs = []
-
-    @classmethod
-    def delete(cls):
-        cls._instance = None
-
-
-import os
-model_catalog = {}
-# model_catalog = load_model_paths(
-#   os.path.normpath(
-#      os.path.join(os.path.dirname(__file__), os.pardir, "models", "models.yaml")
-#  )
-# )
 
 
 # input_norms = [MinMaxNormalizer()]
@@ -124,14 +14,6 @@
 input_norms = []
 postprocess = []
 viewer = None
-=======
-from cellmap_flow.norm.input_normalize import MinMaxNormalizer
-from cellmap_flow.post.postprocessors import DefaultPostprocessor
-from cellmap_flow.models.model_yaml import load_model_paths
-import os
-import threading
-import numpy as np
-
 
 class Flow:
     _instance = None
@@ -252,5 +134,4 @@
         cls._instance = None
 
 
-g = Flow()
->>>>>>> b6f5a056
+g = Flow()