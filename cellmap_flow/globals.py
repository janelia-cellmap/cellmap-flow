processes = []
jobs = []

models_config = []

servers = []

raw = None

<<<<<<< HEAD
=======
cellmap_models_running = {}  # name of the model , job_id
>>>>>>> 172fb8f1

from cellmap_flow.norm.input_normalize import MinMaxNormalizer
from cellmap_flow.post.postprocessors import DefaultPostprocessor

input_norms = [MinMaxNormalizer()]
postprocess = [DefaultPostprocessor()]

viewer = None

dataset_path = None


from cellmap_flow.models.model_yaml import load_model_paths
<<<<<<< HEAD
import os

model_catalog = load_model_paths(
    os.path.normpath(os.path.join(os.path.dirname(__file__), os.pardir, "models", "models.yaml"))
)

queue = "gpu_h100"
charge_group = "cellmap"
=======

model_catalog = {}
# # TODO: as a parameter to the app
# model_catalog = load_model_paths(
#     "/Users/zouinkhim/Desktop/cellmap/flo/cellmap-flow/example/models.yaml"
# )
>>>>>>> 172fb8f1
<|MERGE_RESOLUTION|>--- conflicted
+++ resolved
@@ -7,10 +7,7 @@
 
 raw = None
 
-<<<<<<< HEAD
-=======
-cellmap_models_running = {}  # name of the model , job_id
->>>>>>> 172fb8f1
+
 
 from cellmap_flow.norm.input_normalize import MinMaxNormalizer
 from cellmap_flow.post.postprocessors import DefaultPostprocessor
@@ -24,7 +21,7 @@
 
 
 from cellmap_flow.models.model_yaml import load_model_paths
-<<<<<<< HEAD
+
 import os
 
 model_catalog = load_model_paths(
@@ -33,11 +30,3 @@
 
 queue = "gpu_h100"
 charge_group = "cellmap"
-=======
-
-model_catalog = {}
-# # TODO: as a parameter to the app
-# model_catalog = load_model_paths(
-#     "/Users/zouinkhim/Desktop/cellmap/flo/cellmap-flow/example/models.yaml"
-# )
->>>>>>> 172fb8f1
