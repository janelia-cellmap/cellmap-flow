import click
import logging

from cellmap_flow.dashboard.app import create_and_run_app
from cellmap_flow.utils.data import ScriptModelConfig, DaCapoModelConfig, BioModelConfig, CellMapModelConfig
from cellmap_flow.server import CellMapFlowServer
from cellmap_flow.utils.web_utils import get_free_port


@click.group()
@click.option(
    "--log-level",
    type=click.Choice(
        ["DEBUG", "INFO", "WARNING", "ERROR", "CRITICAL"], case_sensitive=False
    ),
    default="INFO",
)
def cli(log_level):
    """
    Command-line interface for the Cellmap flo application.

    Args:
        log_level (str): The desired log level for the application.
    Examples:
        To use Dacapo run the following commands:
        ```
        cellmap_flow_server dacapo -r my_run -i iteration -d data_path
        ```

        To use custom script
        ```
        cellmap_flow_server script -s script_path -d data_path
        ```

        To use bioimage-io model
        ```
        cellmap_flow_server bioimage -m model_path -d data_path
        ```
    """
    logging.basicConfig(level=getattr(logging, log_level.upper()))


logger = logging.getLogger(__name__)


@cli.command()
@click.option(
    "-r", "--run-name", required=True, type=str, help="The NAME of the run to train."
)
@click.option(
    "-i",
    "--iteration",
    required=False,
    type=int,
    help="The iteration at which to train the run.",
    default=0,
)
@click.option(
    "-d", "--data_path", required=True, type=str, help="The path to the data."
)
@click.option("--debug", is_flag=True, help="Run in debug mode.")
@click.option("-p", "--port", default=0, type=int, help="Port to listen on.")
@click.option("--certfile", default=None, help="Path to SSL certificate file.")
@click.option("--keyfile", default=None, help="Path to SSL private key file.")
def dacapo(run_name, iteration, data_path, debug, port, certfile, keyfile):
    """Run the CellMapFlow server with a DaCapo model."""
    model_config = DaCapoModelConfig(run_name=run_name, iteration=iteration)
    run_server(model_config, data_path, debug, port, certfile, keyfile)


@cli.command()
@click.option(
    "-s",
    "--script_path",
    required=True,
    type=str,
    help="The path to the script to run.",
)
@click.option(
    "-d", "--data_path", required=True, type=str, help="The path to the data."
)
@click.option("--debug", is_flag=True, help="Run in debug mode.")
@click.option("-p", "--port", default=0, type=int, help="Port to listen on.")
@click.option("--certfile", default=None, help="Path to SSL certificate file.")
@click.option("--keyfile", default=None, help="Path to SSL private key file.")
def script(script_path, data_path, debug, port, certfile, keyfile):
    """Run the CellMapFlow server with a custom script."""
    model_config = ScriptModelConfig(script_path=script_path)
    run_server(model_config, data_path, debug, port, certfile, keyfile)


@cli.command()
@click.option(
    "-m", "--model_path", required=True, type=str, help="The path to the model."
)
@click.option(
    "-d", "--data_path", required=True, type=str, help="The path to the data."
)
@click.option("--debug", is_flag=True, help="Run in debug mode.")
@click.option("-p", "--port", default=0, type=int, help="Port to listen on.")
@click.option("--certfile", default=None, help="Path to SSL certificate file.")
@click.option("--keyfile", default=None, help="Path to SSL private key file.")
def bioimage(model_path, data_path, debug, port, certfile, keyfile):
    """Run the CellMapFlow server with a bioimage-io model."""
    model_config = BioModelConfig(model_name=model_path)
    run_server(model_config, data_path, debug, port, certfile, keyfile)


def run_server(model_config, data_path, debug, port, certfile, keyfile):
    server = CellMapFlowServer(data_path, model_config)
<<<<<<< HEAD
    # if port == 0:
    #     port = get_free_port()
=======
>>>>>>> 172fb8f1

    server.run(
        debug=debug,
        port=port,
        certfile=certfile,
        keyfile=keyfile,
    )

@cli.command()
@click.option(
    "-f", "--folder_path", required=True, type=str, help="Path to the model folder")
@click.option(
    "-n","--name", required=True, type=str, help="Name of the model"
)
@click.option(
    "-d", "--data_path", required=True, type=str, help="The path to the data."
)
@click.option("--debug", is_flag=True, help="Run in debug mode.")
@click.option("-p", "--port", default=0, type=int, help="Port to listen on.")
@click.option("--certfile", default=None, help="Path to SSL certificate file.")
@click.option("--keyfile", default=None, help="Path to SSL private key file.")
def cellmap_model(folder_path, name, data_path, debug, port, certfile, keyfile):
    """Run the CellMapFlow server with a CellMap model."""
    model_config = CellMapModelConfig(folder_path=folder_path, name=name)
    run_server(model_config, data_path, debug, port, certfile, keyfile)


@cli.command()
@click.option(
    "-n", "--neuroglancer_url", required=True, type=str, help="Neuroglancer viewer url."
)
@click.option(
    "-i", "--inference_host", required=True, type=str, help="Inference host(s)"
)
def run_ui_server(neuroglancer_url, inference_host):
    create_and_run_app(neuroglancer_url, inference_host)<|MERGE_RESOLUTION|>--- conflicted
+++ resolved
@@ -108,11 +108,6 @@
 
 def run_server(model_config, data_path, debug, port, certfile, keyfile):
     server = CellMapFlowServer(data_path, model_config)
-<<<<<<< HEAD
-    # if port == 0:
-    #     port = get_free_port()
-=======
->>>>>>> 172fb8f1
 
     server.run(
         debug=debug,
