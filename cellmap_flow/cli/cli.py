import click
import logging
import click

from cellmap_flow.server import CellMapFlowServer
from cellmap_flow.utils.bsub_utils import run_locally, start_hosts, SERVER_COMMAND
from cellmap_flow.utils.data import ScriptModelConfig
from cellmap_flow.utils.neuroglancer_utils import generate_neuroglancer_url


logging.basicConfig()

logger = logging.getLogger(__name__)





@click.group()
@click.option(
    "--log-level",
    type=click.Choice(
        ["DEBUG", "INFO", "WARNING", "ERROR", "CRITICAL"], case_sensitive=False
    ),
    default="INFO",
)
def cli(log_level):
    """
    Command-line interface for the Cellmap flo application.

    Args:
        log_level (str): The desired log level for the application.
    Examples:
        To use Dacapo run the following commands:
        ```
        cellmap_flow dacapo -r my_run -i iteration -d data_path
        ```

        To use custom script
        ```
        cellmap_flow script -s script_path -d data_path
        ```

        To use bioimage-io model
        ```
        cellmap_flow bioimage -m model_path -d data_path
        ```
    """
    logging.basicConfig(level=getattr(logging, log_level.upper()))


logger = logging.getLogger(__name__)


@cli.command()
@click.option(
    "-r", "--run-name", required=True, type=str, help="The NAME of the run to train."
)
@click.option(
    "-i",
    "--iteration",
    required=False,
    type=int,
    help="The iteration at which to train the run.",
    default=0,
)
@click.option(
    "-d", "--data_path", required=True, type=str, help="The path to the data."
)
@click.option(
    "-q",
    "--queue",
    required=False,
    type=str,
    help="The queue to use when submitting",
    default="gpu_h100",
)
@click.option(
    "-P",
    "--charge_group",
    required=False,
    type=str,
    help="The chargeback group to use when submitting",
    default=None,
)
def dacapo(run_name, iteration, data_path, queue, charge_group):
    command = f"{SERVER_COMMAND} dacapo -r {run_name} -i {iteration} -d {data_path}"
    run(
        command,
        data_path,
        queue,
        charge_group,
        run_name
    )
    raise NotImplementedError("This command is not yet implemented.")


@cli.command()
@click.option(
    "-s",
    "--script_path",
    required=True,
    type=str,
    help="The path to the script to run.",
)
@click.option(
    "-d", "--data_path", required=True, type=str, help="The path to the data."
)
@click.option(
    "-q",
    "--queue",
    required=False,
    type=str,
    help="The queue to use when submitting",
    default="gpu_h100",
)
@click.option(
    "-P",
    "--charge_group",
    required=False,
    type=str,
    help="The chargeback group to use when submitting",
    default=None,
)
def script(script_path, data_path, queue, charge_group):
    command = f"{SERVER_COMMAND} script -s {script_path} -d {data_path}"
    base_name = script_path.split("/")[-1].split(".")[0]
    run(command, data_path, queue, charge_group,base_name)


@cli.command()
@click.option(
    "-m", "--model_path", required=True, type=str, help="The path to the model."
)
@click.option(
    "-d", "--data_path", required=True, type=str, help="The path to the data."
)
@click.option(
    "-q",
    "--queue",
    required=False,
    type=str,
    help="The queue to use when submitting",
    default="gpu_h100",
)
@click.option(
    "-P",
    "--charge_group",
    required=False,
    type=str,
    help="The chargeback group to use when submitting",
    default=None,
)
def bioimage(model_path, data_path, queue, charge_group):
    command = f"{SERVER_COMMAND} bioimage -m {model_path} -d {data_path}"
    base_name = model_path.split("/")[-1].split(".")[0]
    run(command, data_path, queue, charge_group,base_name)


@cli.command()
@click.option(
    "-f", "--config_folder", required=True, type=str, help="Path to the model folder"
)
@click.option("-n", "--name", required=True, type=str, help="Name of the model")
@click.option(
    "-d", "--data_path", required=True, type=str, help="The path to the data."
)
@click.option(
    "-q",
    "--queue",
    required=False,
    type=str,
    help="The queue to use when submitting",
    default="gpu_h100",
)
@click.option(
    "-P",
    "--charge_group",
    required=False,
    type=str,
    help="The chargeback group to use when submitting",
    default=None,
)
def cellmap_model(config_folder, name, data_path, queue, charge_group):
    """Run the CellMapFlow with a CellMap model."""
<<<<<<< HEAD
    command = (
        f"{SERVER_COMMAND} cellmap-model -f {config_folder} -n {name} -d {data_path}"
    )
    run(command, data_path, queue, charge_group)
=======
    command = f"{SERVER_COMMAND} cellmap-model -f {config_folder} -n {name} -d {data_path}"
    run(command, data_path, queue, charge_group,name)
>>>>>>> 13a5daa4


@cli.command()
@click.option(
    "--script_path",
    "-s",
    type=str,
    help="Path to the Python script containing model specification",
)
@click.option("--dataset", "-d", type=str, help="Path to the dataset")
def script_server_check(script_path, dataset):
    model_config = ScriptModelConfig(script_path=script_path)
    server = CellMapFlowServer(dataset, model_config)
    chunk_x = 2
    chunk_y = 2
    chunk_z = 2

    server._chunk_impl(None, None, chunk_x, chunk_y, chunk_z, None)

    print("Server check passed")


def run(
    command,
    dataset_path,
    queue,
    charge_group,
    name
):
    
    start_hosts(command, queue, charge_group,name)

    neuroglancer_url = generate_neuroglancer_url(dataset_path)
    while True:
        pass<|MERGE_RESOLUTION|>--- conflicted
+++ resolved
@@ -183,15 +183,8 @@
 )
 def cellmap_model(config_folder, name, data_path, queue, charge_group):
     """Run the CellMapFlow with a CellMap model."""
-<<<<<<< HEAD
-    command = (
-        f"{SERVER_COMMAND} cellmap-model -f {config_folder} -n {name} -d {data_path}"
-    )
-    run(command, data_path, queue, charge_group)
-=======
     command = f"{SERVER_COMMAND} cellmap-model -f {config_folder} -n {name} -d {data_path}"
     run(command, data_path, queue, charge_group,name)
->>>>>>> 13a5daa4
 
 
 @cli.command()
