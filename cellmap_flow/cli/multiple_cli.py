--- conflicted
+++ resolved
@@ -8,12 +8,9 @@
 import logging
 from cellmap_flow.utils.bsub_utils import start_hosts, SERVER_COMMAND
 from cellmap_flow.utils.neuroglancer_utils import generate_neuroglancer_url
-<<<<<<< HEAD
 import threading
-from cellmap_flow.globals import Flow
-=======
+
 from cellmap_flow.globals import g
->>>>>>> b6f5a056
 
 
 data_args = ["-d", "--data-path"]
@@ -246,7 +243,6 @@
 
 
 def run_multiple(models, dataset_path, charge_group, queue):
-    g = Flow()
     g.queue = queue
     g.charge_group = charge_group
     threads = []
