import json
import os
import socket
import neuroglancer
from datetime import datetime
from flask import Flask, request, jsonify, render_template
from flask_cors import CORS
import logging
from cellmap_flow.utils.web_utils import get_free_port
from cellmap_flow.norm.input_normalize import (
    get_input_normalizers,
    get_normalizations,
)
from cellmap_flow.post.postprocessors import get_postprocessors_list, get_postprocessors
from cellmap_flow.utils.load_py import load_safe_config
from cellmap_flow.utils.scale_pyramid import get_raw_layer
from cellmap_flow.utils.web_utils import (
    encode_to_str,
    decode_to_json,
    ARGS_KEY,
    INPUT_NORM_DICT_KEY,
    POSTPROCESS_DICT_KEY,
)
from cellmap_flow.models.run import update_run_models
<<<<<<< HEAD
from cellmap_flow.globals import Flow
=======
from cellmap_flow.globals import g
>>>>>>> b6f5a056
import numpy as np
import time

logger = logging.getLogger(__name__)
app = Flask(__name__)
CORS(app)
NEUROGLANCER_URL = None
INFERENCE_SERVER = None
CustomCodeFolder = "/Users/zouinkhim/Desktop/cellmap/cellmap-flow/example/example_norm"


@app.route("/")
def index():
    g = Flow()
    # Render the main page with tabs
    input_norms = get_input_normalizers()
    output_postprocessors = get_postprocessors_list()
    model_catalog = g.model_catalog
    model_catalog["User"] = {j.model_name: "" for j in g.jobs}
    default_post_process = {d.to_dict()["name"]: d.to_dict() for d in g.postprocess}
    default_input_norm = {d.to_dict()["name"]: d.to_dict() for d in g.input_norms}
    logger.warning(f"Model catalog: {model_catalog}")
    logger.warning(f"Default postprocess: {default_post_process}")
    logger.warning(f"Default input norm: {default_input_norm}")

    return render_template(
        "index.html",
        neuroglancer_url=NEUROGLANCER_URL,
        inference_servers=INFERENCE_SERVER,
        input_normalizers=input_norms,
        output_postprocessors=output_postprocessors,
        default_post_process=default_post_process,
        default_input_norm=default_input_norm,
        model_catalog=model_catalog,
        default_models=[j.model_name for j in g.jobs],
    )


def is_output_segmentation():
    g = Flow()
    if len(g.postprocess) == 0:
        return False

    for postprocess in g.postprocess[::-1]:
        if postprocess.is_segmentation is not None:
            return postprocess.is_segmentation


@app.route("/update/equivalences", methods=["POST"])
def update_equivalences():
    equivalences_info = request.get_json()
    dataset = equivalences_info["dataset"]
    equivalences_str = equivalences_info["equivalences"]
    equivalences = [
        [np.uint64(item) for item in sublist] for sublist in equivalences_str
    ]

    with Flow().viewer.txn() as s:
        for layer in s.layers:
            if layer.source[0].url.endswith(dataset):
                layer.equivalences = equivalences
                break
    return jsonify({"message": "Equivalences updated successfully"})


@app.route("/api/models", methods=["POST"])
def submit_models():
    data = request.get_json()
    logger.warning(f"Data received: {type(data)} - {data.keys()} -{data}")
    selected_models = data.get("selected_models", [])
    update_run_models(selected_models)
    logger.warning(f"Selected models: {selected_models}")
    return jsonify(
        {
            "message": "Data received successfully",
            "models": selected_models,
        }
    )


@app.route("/api/process", methods=["POST"])
def process():
    g = Flow()
    data = request.get_json()

    # add dashboard url to data so we can update the state from the server
    data["dashboard_url"] = request.host_url

    # we wanmt to set the time such that each request is unique
    data["time"] = time.time()

    logger.warning(f"Data received: {type(data)} - {data.keys()} -{data}")
    custom_code = data.get("custom_code", None)
    if "custom_code" in data:
        del data["custom_code"]
    logger.warning(f"Data received: {type(data)} - {data.keys()} -{data}")
    g.input_norms = get_normalizations(data["input_norm"])
    g.postprocess = get_postprocessors(data["postprocess"])

    with g.viewer.txn() as s:
        # g.raw.invalidate()
        g.raw = get_raw_layer(g.dataset_path)
        s.layers["data"] = g.raw
        for job in g.jobs:
            model = job.model_name
            host = job.host
            # response = requests.post(f"{host}/input_normalize", json=data)
            # print(f"Response from {host}: {response.json()}")
            st_data = encode_to_str(data)

            if is_output_segmentation():
                s.layers[model] = neuroglancer.SegmentationLayer(
                    source=f"n5://{host}/{model}{ARGS_KEY}{st_data}{ARGS_KEY}",
                )
            else:
                s.layers[model] = neuroglancer.ImageLayer(
                    source=f"n5://{host}/{model}{ARGS_KEY}{st_data}{ARGS_KEY}",
                )

    logger.warning(f"Input normalizers: {g.input_norms}")

    if custom_code:

        try:
            # Save custom code to a file with date and time
            timestamp = datetime.now().strftime("%Y%m%d_%H%M%S")
            filename = f"custom_code_{timestamp}.py"
            filepath = os.path.join(CustomCodeFolder, filename)

            with open(filepath, "w") as file:
                file.write(custom_code)

            config = load_safe_config(filepath)
            logger.warning(f"Custom code loaded successfully: {config}")

            logger.warning(get_input_normalizers())

        except Exception as e:
            logger.warning(f"Error executing custom code: {e}")

    return jsonify(
        {
            "message": "Data received successfully",
            "received_data": data,
            "found_custom_normalizer": get_input_normalizers(),
        }
    )


def create_and_run_app(neuroglancer_url=None, inference_servers=None):
    global NEUROGLANCER_URL, INFERENCE_SERVER
    NEUROGLANCER_URL = neuroglancer_url
    INFERENCE_SERVER = inference_servers
    hostname = socket.gethostname()
    port = 0
    logger.warning(f"Host name: {hostname}")
    app.run(host="0.0.0.0", port=port, debug=False, use_reloader=False)


if __name__ == "__main__":
    # app.run(debug=True)
    create_and_run_app(neuroglancer_url="https://neuroglancer-demo.appspot.com/")<|MERGE_RESOLUTION|>--- conflicted
+++ resolved
@@ -22,11 +22,7 @@
     POSTPROCESS_DICT_KEY,
 )
 from cellmap_flow.models.run import update_run_models
-<<<<<<< HEAD
-from cellmap_flow.globals import Flow
-=======
 from cellmap_flow.globals import g
->>>>>>> b6f5a056
 import numpy as np
 import time
 
@@ -40,7 +36,6 @@
 
 @app.route("/")
 def index():
-    g = Flow()
     # Render the main page with tabs
     input_norms = get_input_normalizers()
     output_postprocessors = get_postprocessors_list()
@@ -66,7 +61,6 @@
 
 
 def is_output_segmentation():
-    g = Flow()
     if len(g.postprocess) == 0:
         return False
 
@@ -84,7 +78,7 @@
         [np.uint64(item) for item in sublist] for sublist in equivalences_str
     ]
 
-    with Flow().viewer.txn() as s:
+    with g.viewer.txn() as s:
         for layer in s.layers:
             if layer.source[0].url.endswith(dataset):
                 layer.equivalences = equivalences
@@ -109,7 +103,6 @@
 
 @app.route("/api/process", methods=["POST"])
 def process():
-    g = Flow()
     data = request.get_json()
 
     # add dashboard url to data so we can update the state from the server
