[project]
name = "cellmap-flow"
description = "Realtime prediction using neuroglancer"
readme = "README.md"
requires-python = ">=3.10"
version = "0.1.3"
license = { text = "BSD 3-Clause License" }
authors = [
    { email = "ackermand@hhmi.org", name = "David Ackerman" },
    { email = "zouinkhim@hhmi.org", name = "Marwan Zouinkhi"},
]

dependencies = [
<<<<<<< HEAD
    "cellpose==2.0",
=======
    "pymorton",
>>>>>>> f8d5b9cc
    "numpy",
    "PyYAML",
    "gunicorn",
    "fastmorph",
    "flask",
    "flask-cors",
    "tensorstore",
    "funlib.geometry",
    "marshmallow",
    "scikit-image",
    "flasgger",
    "numcodecs",
    "zarr==2.18.4",
    "h5py",
    "torch",    
    "universal_pathlib",
    "mwatershed @ git+https://github.com/pattonw/mwatershed",
    "neuroglancer",
    ]

# extras
# https://peps.python.org/pep-0621/#dependencies-optional-dependencies
[project.optional-dependencies]
dacapo = ["dacapo-ml"]
bioimageio = ["bioimageio.core[onnx,pytorch]==0.7.0"]
test = ["pytest", "pytest-cov", "pytest-lazy-fixtures"]
dev = [
    "black",
    "mypy",
    "pdbpp",
    "rich",
    "ruff",
    "pre-commit",
]
docs = [
    "sphinx-autodoc-typehints",
    "sphinx-autoapi",
    "sphinx-click",
    "sphinx-rtd-theme",
    "myst-parser",
]

[build-system]
requires = ["setuptools", "wheel"]
build-backend = "setuptools.build_meta"

[tool.setuptools.packages.find]
exclude = ["ignore"]

[project.scripts]
cellmap_flow = "cellmap_flow.cli.cli:cli"
cellmap_flow_server = "cellmap_flow.cli.server_cli:cli"
cellmap_flow_multiple = "cellmap_flow.cli.multiple_cli:main"<|MERGE_RESOLUTION|>--- conflicted
+++ resolved
@@ -11,11 +11,7 @@
 ]
 
 dependencies = [
-<<<<<<< HEAD
-    "cellpose==2.0",
-=======
     "pymorton",
->>>>>>> f8d5b9cc
     "numpy",
     "PyYAML",
     "gunicorn",
@@ -40,6 +36,7 @@
 # https://peps.python.org/pep-0621/#dependencies-optional-dependencies
 [project.optional-dependencies]
 dacapo = ["dacapo-ml"]
+cellpose = ["cellpose==3.1.1.1"]
 bioimageio = ["bioimageio.core[onnx,pytorch]==0.7.0"]
 test = ["pytest", "pytest-cov", "pytest-lazy-fixtures"]
 dev = [
