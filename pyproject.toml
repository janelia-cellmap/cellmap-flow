--- conflicted
+++ resolved
@@ -21,16 +21,12 @@
     "marshmallow",
     "scikit-image",
     "flasgger",
-<<<<<<< HEAD
-    "h5py",
-=======
     "numcodecs",
     "zarr==2.18.4",
     "h5py",
     "torch",    
     "universal_pathlib",
     "neuroglancer",
->>>>>>> 9c75ef7b
     ]
 
 # extras
